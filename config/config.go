package config

import (
	"errors"
	"flag"
	"fmt"
	"go.uber.org/zap"
	"go.uber.org/zap/zapcore"
	"net/url"
	"os"
	"strconv"
	"strings"
	"time"
)

const defaultStatsdAddress = "localhost:8125"

var validNetworks = []string{"tcp", "tcp4", "tcp6", "unix", "unixpacket"}

type Config struct {
	Network           string
	LocalSocketPrefix string
	LocalSocketSuffix string
	Unlink            bool
	MinPoolSize       uint64
	MaxPoolSize       uint64
	Pretty            bool
	Statsd            string
	Level             zapcore.Level
	Upstreams         []Upstream
}

type Upstream struct {
	UpstreamConfigHost string
	Label              string
	MaxPoolSize        int
	MinPoolSize        int
	Database           int
	ReadTimeout        time.Duration
	WriteTimeout       time.Duration
<<<<<<< HEAD
	CachePrefixes      []string
=======
	Readonly           bool
>>>>>>> 83a24126
}

func ParseFlags() *Config {
	config, err := parseFlags()
	if err != nil {
		fmt.Printf("Error: %v\n", err)
		flag.Usage()
		os.Exit(2)
	}
	return config
}

func validNetwork(network string) bool {
	for _, n := range validNetworks {
		if n == network {
			return true
		}
	}
	return false
}

func parseFlags() (*Config, error) {
	flag.Usage = func() {
		fmt.Printf("Usage: %s [OPTIONS] uri1 [uri2] ...\n", os.Args[0])
		flag.PrintDefaults()
	}

	var network, localSocketPrefix, localSocketSuffix, stats, loglevel string
	var pretty, unlink bool
	flag.StringVar(&network, "network", "unix", "One of: tcp, tcp4, tcp6, unix or unixpacket")
	flag.StringVar(&localSocketPrefix, "localsocketprefix", "/var/tmp/redisbetween-", "Prefix to use for unix socket filenames")
	flag.StringVar(&localSocketSuffix, "localsocketsuffix", ".sock", "Suffix to use for unix socket filenames")
	flag.BoolVar(&unlink, "unlink", false, "Unlink existing unix sockets before listening")
	flag.StringVar(&stats, "statsd", defaultStatsdAddress, "Statsd address")
	flag.BoolVar(&pretty, "pretty", false, "Pretty print logging")
	flag.StringVar(&loglevel, "loglevel", "info", "One of: debug, info, warn, error, dpanic, panic, fatal")

	// todo remove these flags in a follow up, after all envs have updated to the new url-param style of timeout config
	var obsoleteArg string
	flag.StringVar(&obsoleteArg, "readtimeout", "unused", "unused. for backwards compatibility only")
	flag.StringVar(&obsoleteArg, "writetimeout", "unused", "unused. for backwards compatibility only")

	flag.Parse()

	level := zap.InfoLevel
	if loglevel != "" {
		err := level.Set(loglevel)
		if err != nil {
			return nil, fmt.Errorf("invalid loglevel: %s", loglevel)
		}
	}

	if !validNetwork(network) {
		return nil, fmt.Errorf("invalid network: %s", network)
	}

	var upstreams []Upstream
	for _, arg := range flag.Args() {
		all := strings.FieldsFunc(arg, func(r rune) bool {
			return r == '|' || r == '\n'
		})
		for _, v := range all {
			u, err := url.Parse(v)
			if err != nil {
				return nil, err
			}

			db := -1
			if len(u.Path) > 1 {
				db, err = strconv.Atoi(u.Path[1:])
				if err != nil {
					return nil, errors.New("failed to parse redis db number from path")
				}
			}

			params, err := url.ParseQuery(u.RawQuery)
			if err != nil {
				return nil, err
			}

			rt, err := time.ParseDuration(getStringParam(params, "readtimeout", "5s"))
			if err != nil {
				return nil, err
			}
			wt, err := time.ParseDuration(getStringParam(params, "writetimeout", "5s"))
			if err != nil {
				return nil, err
			}

			us := Upstream{
				UpstreamConfigHost: u.Host,
				Label:              getStringParam(params, "label", ""),
				MaxPoolSize:        getIntParam(params, "maxpoolsize", 10),
				MinPoolSize:        getIntParam(params, "minpoolsize", 1),
				Database:           db,
				ReadTimeout:        rt,
				WriteTimeout:       wt,
<<<<<<< HEAD
				CachePrefixes:      getStringsParam(params, "cache_prefixes", nil),
=======
				Readonly:           getBoolParam(params, "readonly"),
>>>>>>> 83a24126
			}

			upstreams = append(upstreams, us)
		}
	}

	if len(upstreams) == 0 {
		return nil, errors.New("missing list of upstream hosts")
	}

	addrMap := make(map[string]bool)
	for _, c := range upstreams {
		key := c.UpstreamConfigHost + "/" + strconv.Itoa(c.Database)
		if c.Readonly {
			key += "-readonly"
		}
		_, ok := addrMap[key]
		if ok {
			return nil, fmt.Errorf("duplicate entry for address: %v", c.UpstreamConfigHost)
		}
		addrMap[key] = true
	}

	return &Config{
		Upstreams:         upstreams,
		Network:           network,
		LocalSocketPrefix: localSocketPrefix,
		LocalSocketSuffix: localSocketSuffix,
		Unlink:            unlink,
		Pretty:            pretty,
		Statsd:            stats,
		Level:             level,
	}, nil
}

func getStringParam(v url.Values, key, def string) string {
	cl, ok := v[key]
	if !ok {
		return def
	}
	return cl[0]
}

func getIntParam(v url.Values, key string, def int) int {
	cl, ok := v[key]
	if !ok {
		return def
	}
	i, err := strconv.Atoi(cl[0])
	if err != nil {
		return def
	}
	return i
}

<<<<<<< HEAD
func getStringsParam(v url.Values, key string, def []string) []string {
	cl, ok := v[key]
	if !ok {
		return def
	}
	return strings.Split(cl[0], ",")
=======
func getBoolParam(v url.Values, key string) bool {
	val := getStringParam(v, key, "false")
	return val == "true"
>>>>>>> 83a24126
}<|MERGE_RESOLUTION|>--- conflicted
+++ resolved
@@ -38,11 +38,8 @@
 	Database           int
 	ReadTimeout        time.Duration
 	WriteTimeout       time.Duration
-<<<<<<< HEAD
+	Readonly           bool
 	CachePrefixes      []string
-=======
-	Readonly           bool
->>>>>>> 83a24126
 }
 
 func ParseFlags() *Config {
@@ -140,11 +137,8 @@
 				Database:           db,
 				ReadTimeout:        rt,
 				WriteTimeout:       wt,
-<<<<<<< HEAD
 				CachePrefixes:      getStringsParam(params, "cache_prefixes", nil),
-=======
 				Readonly:           getBoolParam(params, "readonly"),
->>>>>>> 83a24126
 			}
 
 			upstreams = append(upstreams, us)
@@ -200,16 +194,15 @@
 	return i
 }
 
-<<<<<<< HEAD
 func getStringsParam(v url.Values, key string, def []string) []string {
 	cl, ok := v[key]
 	if !ok {
 		return def
 	}
 	return strings.Split(cl[0], ",")
-=======
+}
+
 func getBoolParam(v url.Values, key string) bool {
 	val := getStringParam(v, key, "false")
 	return val == "true"
->>>>>>> 83a24126
 }