package main

import (
	"fmt"
	"github.com/DataDog/datadog-go/statsd"
	"github.com/coinbase/redisbetween/proxy"
	"go.uber.org/zap/zapcore"
	"os"
	"os/signal"
	"sync"
	"syscall"
	"time"

	"go.uber.org/zap"

	"github.com/coinbase/redisbetween/config"
)

func main() {
	c := config.ParseFlags()
	log := newLogger(c.Level, c.Pretty)
	err := run(log, c)
	if err != nil {
		log.Panic("error", zap.Error(err))
	}
}

func newLogger(level zapcore.Level, pretty bool) *zap.Logger {
	var c zap.Config
	if pretty {
		c = zap.NewDevelopmentConfig()
		c.EncoderConfig.EncodeLevel = zapcore.CapitalColorLevelEncoder
	} else {
		c = zap.NewProductionConfig()
	}

	c.EncoderConfig.MessageKey = "message"
	c.Level.SetLevel(level)

	log, err := c.Build(zap.AddStacktrace(zap.FatalLevel))
	if err != nil {
		_, _ = fmt.Fprintf(os.Stderr, "Failed to initialize logger: %v\n", err)
		os.Exit(1)
	}

	return log
}

func run(log *zap.Logger, cfg *config.Config) error {
	proxies, err := proxies(cfg, log)
	if err != nil {
		log.Fatal("Startup error", zap.Error(err))
	}

	var wg sync.WaitGroup
	defer func() {
		wg.Wait()
	}()

	for _, p := range proxies {
		p := p
		wg.Add(1)
		go func() {
			err := p.Run()
			if err != nil {
				log.Error("Error", zap.Error(err))
			}
			wg.Done()
		}()
	}

	shutdown := func() {
		for _, p := range proxies {
			p.Shutdown()
		}
	}
	kill := func() {
		for _, p := range proxies {
			p.Kill()
		}
	}
	shutdownOnSignal(log, shutdown, kill)

	log.Info("Running")

	return nil
}

func proxies(c *config.Config, log *zap.Logger) (proxies []*proxy.Proxy, err error) {
	s, err := statsd.New(c.Statsd, statsd.WithNamespace("redisbetween"))
	if err != nil {
		return nil, err
	}
	for _, u := range c.Upstreams {
<<<<<<< HEAD
		p, err := proxy.NewProxy(log, s, c, u.Label, u.UpstreamConfigHost, u.Database, u.MinPoolSize, u.MaxPoolSize, u.ReadTimeout, u.WriteTimeout, u.CachePrefixes)
=======
		p, err := proxy.NewProxy(log, s, c, u.Label, u.UpstreamConfigHost, u.Database, u.MinPoolSize, u.MaxPoolSize, u.ReadTimeout, u.WriteTimeout, u.Readonly)
>>>>>>> 83a24126
		if err != nil {
			return nil, err
		}
		proxies = append(proxies, p)
	}
	return
}

func shutdownOnSignal(log *zap.Logger, shutdownFunc func(), killFunc func()) {
	c := make(chan os.Signal, 1)
	signal.Notify(c, os.Interrupt, syscall.SIGTERM)

	go func() {
		shutdownAttempted := false
		for sig := range c {
			log.Info("Signal", zap.String("signal", sig.String()))

			if !shutdownAttempted {
				log.Info("Shutting down")
				go shutdownFunc()
				shutdownAttempted = true

				if sig == os.Interrupt {
					time.AfterFunc(1*time.Second, func() {
						fmt.Println("Ctrl-C again to kill incoming connections")
					})
				}
			} else if sig == os.Interrupt {
				log.Warn("Terminating")
				_ = log.Sync() // #nosec
				killFunc()
			}
		}
	}()
}<|MERGE_RESOLUTION|>--- conflicted
+++ resolved
@@ -92,11 +92,7 @@
 		return nil, err
 	}
 	for _, u := range c.Upstreams {
-<<<<<<< HEAD
-		p, err := proxy.NewProxy(log, s, c, u.Label, u.UpstreamConfigHost, u.Database, u.MinPoolSize, u.MaxPoolSize, u.ReadTimeout, u.WriteTimeout, u.CachePrefixes)
-=======
-		p, err := proxy.NewProxy(log, s, c, u.Label, u.UpstreamConfigHost, u.Database, u.MinPoolSize, u.MaxPoolSize, u.ReadTimeout, u.WriteTimeout, u.Readonly)
->>>>>>> 83a24126
+		p, err := proxy.NewProxy(log, s, c, u.Label, u.UpstreamConfigHost, u.Database, u.MinPoolSize, u.MaxPoolSize, u.ReadTimeout, u.WriteTimeout, u.CachePrefixes, u.Readonly)
 		if err != nil {
 			return nil, err
 		}
